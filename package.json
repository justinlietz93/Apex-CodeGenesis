{
	"name": "apex-ide-codegenesis",
	"displayName": "Apex",
	"type": "module",
	"main": "./dist/extension.js",
	"exports": {
		".": {
			"import": "./scripts/plutonium.js",
			"require": "./scripts/plutonium.cjs"
		},
		"./dependency-checker": {
			"import": "./scripts/plutonium/dependency-checker.cjs",
			"require": "./scripts/plutonium/dependency-checker.cjs"
		}
	},
	"description": "Apex: An advanced autonomous coding agent for VS Code featuring total autonomy modes, recursive chain-of-thought reasoning, council-of-critics self-critique, persistent memory, dynamic personas, and extensive tool use capabilities.",
	"version": "1.0.0",
	"icon": "assets/icons/icon.png",
<<<<<<< HEAD
	"engines": {
		"vscode": "^1.99.0",
		"node": ">=18.17.1 <19",
		"npm": ">=9"
=======
  "engines": {
    "vscode": "^1.99.0",
    "node": ">=18.17.1 <19",
    "npm": ">=9"
  },
>>>>>>> 8f783e79
	},
	"author": "Justin Lietz",
	"license": "Apache-2.0",
	"publisher": "justinlietz93",
	"repository": {
		"type": "git",
		"url": "git+https://github.com/justinlietz93/Apex-CodeGenesis.git"
	},
	"categories": [
		"AI",
		"Chat",
		"Programming Languages",
		"Education",
		"Snippets",
		"Testing"
	],
	"keywords": [
		"apex",
		"dev",
		"mcp",
		"coding",
		"agent",
		"autonomous",
		"ai",
		"full autonomy",
		"persistent memory",
		"dynamic personas",
		"recursive chain of thought",
		"council of critics",
		"self-critique",
		"openrouter",
		"anthropic",
		"openai",
		"google gemini",
		"aws bedrock",
		"azure",
		"gcp vertex",
		"ollama"
	],
	"extensionDependencies": [
		"GitHub.copilot"
	],
	"activationEvents": [
		"onStartupFinished"
	],
	"contributes": {
		"viewsContainers": {
			"activitybar": [
				{
					"id": "apex-activitybar",
					"title": "Apex",
					"icon": "./assets/icons/icon.svg"
				}
			]
		},
		"views": {
			"apex-activitybar": [
				{
					"icon": "./assets/icons/icon.svg",
					"iconDark": "./assets/icons/icon-dark.svg",
					"type": "webview",
					"id": "apex-ide-codegenesis.SidebarProvider",
					"name": "Apex",
					"when": "true"
				}
			]
		},
		"commands": [
			{
				"command": "apex.plusButtonClicked",
				"title": "New Task",
				"icon": "$(add)"
			},
			{
				"command": "apex.mcpButtonClicked",
				"title": "MCP Servers",
				"icon": "$(server)"
			},
			{
				"command": "apex.historyButtonClicked",
				"title": "History",
				"icon": "$(history)"
			},
			{
				"command": "apex.popoutButtonClicked",
				"title": "Open in Editor",
				"icon": "$(link-external)"
			},
			{
				"command": "apex.accountButtonClicked",
				"title": "Account",
				"icon": "$(account)"
			},
			{
				"command": "apex.settingsButtonClicked",
				"title": "Settings",
				"icon": "$(settings-gear)"
			},
			{
				"command": "apex.openInNewTab",
				"title": "Open In New Tab",
				"category": "Apex"
			},
			{
				"command": "apex.dev.createTestTasks",
				"title": "Create Test Tasks",
				"category": "Apex",
				"when": "apex.isDevMode"
			},
			{
				"command": "apex.addToChat",
				"title": "Add to Apex",
				"category": "Apex"
			},
			{
				"command": "apex.addTerminalOutputToChat",
				"title": "Add to Apex",
				"category": "Apex"
			},
			{
				"command": "apex.fixWithApex",
				"title": "Fix with Apex",
				"category": "Apex"
			}
		],
		"menus": {
			"view/title": [
				{
					"command": "apex.plusButtonClicked",
					"group": "navigation@1",
					"when": "view == apex-ide-codegenesis.SidebarProvider"
				},
				{
					"command": "apex.historyButtonClicked",
					"group": "navigation@3",
					"when": "view == apex-ide-codegenesis.SidebarProvider"
				},
				{
					"command": "apex.popoutButtonClicked",
					"group": "navigation@4",
					"when": "view == apex-ide-codegenesis.SidebarProvider"
				},
				{
					"command": "apex.accountButtonClicked",
					"group": "navigation@5",
					"when": "view == apex-ide-codegenesis.SidebarProvider"
				},
				{
					"command": "apex.settingsButtonClicked",
					"group": "navigation@6",
					"when": "view == apex-ide-codegenesis.SidebarProvider"
				}
			],
			"editor/title": [
				{
					"command": "apex.plusButtonClicked",
					"group": "navigation@1",
					"when": "activeWebviewPanelId == apex-ide-codegenesis.TabPanelProvider"
				},
				{
					"command": "apex.historyButtonClicked",
					"group": "navigation@3",
					"when": "activeWebviewPanelId == apex-ide-codegenesis.TabPanelProvider"
				},
				{
					"command": "apex.popoutButtonClicked",
					"group": "navigation@4",
					"when": "activeWebviewPanelId == apex-ide-codegenesis.TabPanelProvider"
				},
				{
					"command": "apex.accountButtonClicked",
					"group": "navigation@5",
					"when": "activeWebviewPanelId == apex-ide-codegenesis.TabPanelProvider"
				},
				{
					"command": "apex.settingsButtonClicked",
					"group": "navigation@6",
					"when": "activeWebviewPanelId == apex-ide-codegenesis.TabPanelProvider"
				}
			],
			"editor/context": [
				{
					"command": "apex.addToChat",
					"group": "navigation",
					"when": "editorHasSelection"
				}
			],
			"terminal/context": [
				{
					"command": "apex.addTerminalOutputToChat",
					"group": "navigation"
				}
			]
		},
		"configuration": {
			"title": "Apex",
			"properties": {
				"apex.vsCodeLmModelSelector": {
					"type": "object",
					"properties": {
						"vendor": {
							"type": "string",
							"description": "The vendor of the language model (e.g. copilot)"
						},
						"family": {
							"type": "string",
							"description": "The family of the language model (e.g. gpt-4)"
						}
					},
					"description": "Settings for VSCode Language Model API"
				},
				"apex.mcp.mode": {
					"type": "string",
					"enum": [
						"full",
						"server-use-only",
						"off"
					],
					"enumDescriptions": [
						"Enable all MCP functionality (server use and build instructions)",
						"Enable MCP server use only (excludes instructions about building MCP servers)",
						"Disable all MCP functionality"
					],
					"default": "full",
					"description": "Controls MCP inclusion in prompts, reduces token usage if you only need access to certain functionality."
				},
				"apex.enableCheckpoints": {
					"type": "boolean",
					"default": true,
					"description": "Enables extension to save checkpoints of workspace throughout the task. Uses git under the hood which may not work well with large workspaces."
				},
				"apex.disableBrowserTool": {
					"type": "boolean",
					"default": false,
					"description": "Disables extension from spawning browser session."
				},
				"apex.modelSettings.o3Mini.reasoningEffort": {
					"type": "string",
					"enum": [
						"low",
						"medium",
						"high"
					],
					"default": "medium",
					"description": "Controls the reasoning effort when using the o3-mini model. Higher values may result in more thorough but slower responses."
				},
				"apex.chromeExecutablePath": {
					"type": "string",
					"default": null,
					"description": "Path to Chrome executable for browser use functionality. If not set, the extension will attempt to find or download it automatically."
				},
				"apex.preferredLanguage": {
					"type": "string",
					"enum": [
						"English",
						"Arabic - العربية",
						"Portuguese - Português (Brasil)",
						"Czech - Čeština",
						"French - Français",
						"German - Deutsch",
						"Hindi - हिन्दी",
						"Hungarian - Magyar",
						"Italian - Italiano",
						"Japanese - 日本語",
						"Korean - 한국어",
						"Polish - Polski",
						"Portuguese - Português (Portugal)",
						"Russian - Русский",
						"Simplified Chinese - 简体中文",
						"Spanish - Español",
						"Traditional Chinese - 繁體中文",
						"Turkish - Türkçe"
					],
					"default": "English",
					"description": "The language that Apex Agent should use for communication."
				},
				"apex.mcpMarketplace.enabled": {
					"type": "boolean",
					"default": true,
					"description": "Controls whether the MCP Marketplace is enabled."
				},
				"apex.agent.autonomyMode": {
					"type": "string",
					"enum": [
						"turnBased",
						"stepLimited",
						"full"
					],
					"enumDescriptions": [
						"Agent pauses after each LLM response or tool execution, awaiting user input.",
						"Agent runs autonomously for a configured number of steps before pausing.",
						"Agent runs fully autonomously until task completion or unrecoverable error."
					],
					"default": "turnBased",
					"description": "Controls the level of autonomy the agent operates with."
				},
				"apex.agent.maxAutonomousSteps": {
					"type": "number",
					"default": 5,
					"minimum": 1,
					"description": "Maximum number of consecutive steps (LLM calls or tool uses) the agent can take in 'stepLimited' autonomy mode before pausing for user confirmation."
				},
				"apex.agent.dynamicPersonaMode": {
					"type": "string",
					"enum": [
						"off",
						"initial",
						"threshold"
					],
					"enumDescriptions": [
						"Persona is not dynamically selected or switched.",
						"Persona is selected based on the initial task prompt only.",
						"Persona is selected initially and may be switched during the task based on context analysis and a threshold."
					],
					"default": "initial",
					"description": "Controls how the agent's persona is selected and potentially switched during a task."
				},
				"apex.agent.dynamicPersonaThreshold": {
					"type": "number",
					"default": 0.7,
					"minimum": 0,
					"maximum": 1,
					"description": "Optional: Similarity threshold (e.g., score between 0 and 1) for switching personas in 'threshold' mode. Higher values require a stronger match for the new persona suggestion."
				},
				"apex.agent.dynamicPersonaCheckFrequency": {
					"type": "number",
					"default": 5,
					"minimum": 1,
					"description": "Optional: How often (in number of agent turns) to check if the persona should be switched in 'threshold' mode."
				},
				"apex.agent.maxTaskTokens": {
					"type": [
						"number",
						"null"
					],
					"default": null,
					"minimum": 1000,
					"description": "Optional: Maximum estimated total tokens (input + output) allowed for a single task run before pausing. Set to null to disable. Helps prevent unexpected high costs during long autonomous runs."
				},
				"apex.backend.pythonPath": {
					"type": [
						"string",
						"null"
					],
					"default": null,
					"description": "Optional: Path to the Python executable to use for the Apex backend. If null or empty, uses 'python' from PATH.",
					"scope": "machine-overridable"
				}
			}
		}
	},
	"scripts": {
		"vscode:prepublish": "npm run package",
		"compile": "npm run check-types && npm run lint && node esbuild.js",
		"watch": "npm-run-all -p watch:*",
		"watch:esbuild": "node esbuild.js --watch",
		"watch:tsc": "tsc --noEmit --watch --project tsconfig.json",
		"package": "npm run build:webview && npm run check-types && npm run lint && node esbuild.js --production",
		"build": "npm run build:webview && npm run compile",
		"compile-tests": "tsc -p ./tsconfig.test.json --outDir out",
		"watch-tests": "tsc -p . -w --outDir test-output",
		"pretest": "npm run compile-tests && npm run compile && npm run lint",
		"check-types": "tsc --noEmit",
		"lint": "eslint --config eslint.config.js src --ext ts && eslint --config webview-ui/eslint.config.js webview-ui/src --ext ts",
		"format": "prettier . --check",
		"format:fix": "prettier . --write",
		"test": "vscode-test",
		"test:ci": "node scripts/test-ci.cjs",
		"deps:check": "node scripts/plutonium.cjs deps:check",
		"deps:harmonize": "node scripts/plutonium.cjs deps:harmonize --fix",
		"test:coverage": "vscode-test --coverage",
		"install:all": "npm install && cd webview-ui && npm install",
		"dev:webview": "cd webview-ui && npm run dev",
		"build:webview": "cd webview-ui && npm run build",
		"test:webview": "cd webview-ui && npm run test",
		"publish:marketplace": "vsce publish && ovsx publish",
		"publish:marketplace:prerelease": "vsce publish --pre-release && ovsx publish --pre-release",
		"prepare": "husky",
		"changeset": "changeset",
		"version-packages": "changeset version"
	},
	"devDependencies": {
		"@changesets/cli": "^2.29.2",
		"@types/chai": "^5.2.1",
		"@types/clone-deep": "^4.0.4",
		"@types/diff": "^7.0.2",
		"@types/get-folder-size": "^3.0.4",
		"@types/jsdom": "^21.1.7",
		"@types/mocha": "^10.0.10",
		"@types/node": "^22.14.1",
		"@types/pdf-parse": "^1.1.5",
		"@types/react": "^19.1.2",
		"@types/should": "^13.0.0",
		"@types/sinon": "^17.0.4",
		"@types/turndown": "^5.0.5",
		"@types/vscode": "^1.99.1",
		"@typescript-eslint/eslint-plugin": "^8.30.1",
		"@typescript-eslint/parser": "^8.30.1",
		"@vscode/test-cli": "^0.0.10",
		"@vscode/test-electron": "^2.5.2",
		"chai": "^5.2.0",
		"esbuild": "^0.25.2",
		"eslint": "^9.24.0",
		"husky": "^9.1.7",
		"jsdom": "^26.1.0",
		"npm-run-all": "^4.1.5",
		"prettier": "^3.5.3",
		"sharp": "^0.34.1",
		"should": "^13.2.3",
		"sinon": "^20.0.0",
		"typescript": "^5.8.3",
		"typescript-eslint": "^8.30.1"
	},
	"dependencies": {
		"@anthropic-ai/bedrock-sdk": "^0.12.4",
		"@anthropic-ai/sdk": "^0.39.0",
		"@anthropic-ai/vertex-sdk": "^0.7.0",
		"@aws-sdk/client-bedrock-runtime": "^3.787.0",
		"@google-cloud/vertexai": "^1.9.3",
		"@google/generative-ai": "^0.24.0",
		"@mistralai/mistralai": "^1.6.0",
		"@modelcontextprotocol/sdk": "^1.9.0",
		"@opentelemetry/api": "^1.9.0",
		"@opentelemetry/exporter-trace-otlp-http": "^0.200.0",
		"@opentelemetry/resources": "^2.0.0",
		"@opentelemetry/sdk-node": "^0.200.0",
		"@opentelemetry/sdk-trace-node": "^2.0.0",
		"@opentelemetry/semantic-conventions": "^1.32.0",
		"@vscode/codicons": "^0.0.36",
		"axios": "^1.8.4",
		"cheerio": "^1.0.0",
		"chokidar": "^4.0.3",
		"clone-deep": "^4.0.1",
		"default-shell": "^2.2.0",
		"diff": "^7.0.0",
		"execa": "^9.5.2",
		"fast-deep-equal": "^3.1.3",
		"get-folder-size": "^5.0.0",
		"globby": "^14.1.0",
		"ignore": "^7.0.3",
		"isbinaryfile": "^5.0.4",
		"mammoth": "^1.9.0",
		"monaco-vscode-textmate-theme-converter": "^0.1.7",
		"ollama": "^0.5.15",
		"open-graph-scraper": "^6.9.0",
		"openai": "^4.95.0",
		"os-name": "^6.0.0",
		"p-timeout": "^6.1.4",
		"p-wait-for": "^5.0.2",
		"pdf-parse": "^1.1.1",
		"pkce-challenge": "5.0.0",
		"posthog-node": "^4.11.7",
		"puppeteer-chromium-resolver": "^24.0.1",
		"puppeteer-core": "^24.6.1",
		"react": "^19.1.0",
		"react-use": "^17.6.0",
		"serialize-error": "^12.0.0",
		"simple-git": "^3.27.0",
		"strip-ansi": "^7.1.0",
		"tree-sitter-wasms": "^0.1.12",
		"turndown": "^7.2.0",
		"vite": "^6.3.1",
		"vscode-jsonrpc": "^8.2.1",
		"web-tree-sitter": "^0.25.3",
		"zod": "^3.24.3"
	},
	"directories": {
		"doc": "docs"
	},
	"bugs": {
		"url": "https://github.com/justinlietz93/Apex-CodeGenesis/issues"
	},
	"homepage": "https://github.com/justinlietz93/Apex-CodeGenesis#readme"
}<|MERGE_RESOLUTION|>--- conflicted
+++ resolved
@@ -16,18 +16,11 @@
 	"description": "Apex: An advanced autonomous coding agent for VS Code featuring total autonomy modes, recursive chain-of-thought reasoning, council-of-critics self-critique, persistent memory, dynamic personas, and extensive tool use capabilities.",
 	"version": "1.0.0",
 	"icon": "assets/icons/icon.png",
-<<<<<<< HEAD
-	"engines": {
-		"vscode": "^1.99.0",
-		"node": ">=18.17.1 <19",
-		"npm": ">=9"
-=======
   "engines": {
     "vscode": "^1.99.0",
     "node": ">=18.17.1 <19",
     "npm": ">=9"
   },
->>>>>>> 8f783e79
 	},
 	"author": "Justin Lietz",
 	"license": "Apache-2.0",
